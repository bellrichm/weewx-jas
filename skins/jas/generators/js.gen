--- conflicted
+++ resolved
@@ -313,51 +313,7 @@
             suffixText = " " + suffix.value;
         }
 
-<<<<<<< HEAD
-#if 'minmax' in $getVar('$Extras.pages.' + $page)
-    #set $minmax_data_binding = $getVar("$Extras.minmax.data_binding", $skin_data_binding)
-    // Update the min/max observations
-    function updateMinMax(startTimestamp, endTimestamp) {
-        jasLogDebug("Min start: ", startTimestamp);
-        jasLogDebug("Max start: ", endTimestamp);
-        ## ToDo: optimize to only get index once for all observations?
-        minMaxObs.forEach(function(minMaxObsData) {
-            startIndex = minMaxObsData.minDateTimeArray.findIndex(element => element == startTimestamp);
-            endIndex = minMaxObsData.minDateTimeArray.findIndex(element => element == endTimestamp);
-            if (startIndex < 0) {
-                startIndex = 0;
-            }
-            if (endIndex < 0) {
-                endIndex  = minMaxObsData.minDateTimeArray.length - 1;
-            }
-            if (startIndex == endIndex) {
-                minIndex = startIndex;
-                maxIndex = endIndex;
-            } else {
-                minIndex = minMaxObsData.minDataArray.indexOf(Math.min(...minMaxObsData.minDataArray.slice(startIndex, endIndex + 1).filter(obs => obs != null)));
-                maxIndex = minMaxObsData.maxDataArray.indexOf(Math.max(...minMaxObsData.maxDataArray.slice(startIndex, endIndex + 1)));
-            }
-
-            min = minMaxObsData.minDataArray[minIndex];
-            max = minMaxObsData.maxDataArray[maxIndex];
-            min = min.toFixed(0);
-            max = max.toFixed(0);
-            min = Number(min).toLocaleString(lang);
-            max = Number(max).toLocaleString(lang);
-            min = min + minMaxObsData.label;
-            max = max + minMaxObsData.label;
-            
-            minDate = moment.unix(minMaxObsData.minDateTimeArray[minIndex]/1000).utcOffset(-300.0).format(dateTimeFormat[lang].chart['none'].label);
-            maxDate = moment.unix(minMaxObsData.maxDateTimeArray[maxIndex]/1000).utcOffset(-300.0).format(dateTimeFormat[lang].chart['none'].label);
-
-            observation_element=document.getElementById(minMaxObsData.minId);
-            observation_element.innerHTML = min + '<br>' + minDate;
-            observation_element=document.getElementById(minMaxObsData.maxId);
-            observation_element.innerHTML = max + '<br>' + maxDate;
-        });
-=======
         document.getElementById(obs.name + "_value").innerHTML = obs.value + obs.unit + suffixText;
->>>>>>> 2d905216
     }
     sessionStorage.setItem("observations", observations.join(","));
 
@@ -408,23 +364,11 @@
     });
 }
 
-<<<<<<< HEAD
-    // Update the 'on this date' observations with observations at timeStamp
-    function updateThisDate(timeStamp) {
-        thisDateObsList.forEach(function(thisDateObs) {
-            thisDateObs.forEach(function(thisDateObsDetail) {
-                obs = Number(getObservation(timeStamp, thisDateObsDetail.dataArray)).toLocaleString(lang);
-                observation=document.getElementById(thisDateObsDetail.id);
-                observation.innerHTML = obs + thisDateObsDetail.label;                    
-            });
-        });
-=======
 // Get the observation for timeSramp
 function getObservation(timeStamp, observations) {
     var array_result = observations.filter(function(v,i) { return v[0] === timeStamp; });
     if (array_result.length > 0)     {
         return array_result[0][1];
->>>>>>> 2d905216
     }
 
     return observations[0][1];
