--- conflicted
+++ resolved
@@ -14,8 +14,6 @@
     #end if
 #end def
 
-<<<<<<< HEAD
-=======
 jasOptions = {};
 
 #if 'current' in $getVar('$Extras.pages.' + $page)
@@ -36,7 +34,6 @@
     jasOptions.MQTTConfig = false;
 #end if
 
->>>>>>> 2d905216
 #set $skin_data_binding = $getVar("$Extras.data_binding", $data_binding)
 ## Create time stamps by aggregation time for the end of interval
 ## For example: endTimestamp_min, endTimestamp_max
@@ -140,11 +137,7 @@
             thisDateObsDetail = {};
             thisDateObsDetail.label = "$label";
             thisDateObsDetail.maxDecimals = maxDecimals;
-<<<<<<< HEAD
-            #set value = $interval_name_global + '_min.' + $observation + "_" + $data_binding + $unit_suffix
-=======
             #set value = $interval_long_name_global + 'min.' + $observation + "_" + $data_binding + $unit_suffix
->>>>>>> 2d905216
             #set id = $observation + "_thisdate_min"
             thisDateObsDetail.dataArray = $value;
             thisDateObsDetail.id = "$id";
@@ -153,11 +146,7 @@
             thisDateObsDetail = {};
             thisDateObsDetail.label = "$label";
             thisDateObsDetail.maxDecimals = maxDecimals;
-<<<<<<< HEAD
-            #set value = $interval_name_global + '_max.' + $observation + "_" + $data_binding + $unit_suffix
-=======
             #set value = $interval_long_name_global + 'max.' + $observation + "_" + $data_binding + $unit_suffix
->>>>>>> 2d905216
             #set id = $observation + "_thisdate_max"
             thisDateObsDetail.dataArray = $value;
             thisDateObsDetail.id = "$id";
@@ -166,11 +155,7 @@
             thisDateObsDetail = {};
             thisDateObsDetail.label = "$label";
             thisDateObsDetail.maxDecimals = maxDecimals;
-<<<<<<< HEAD
-            #set value = $interval_name_global + '_' + $aggregation_type + '.' + $observation + "_" + $data_binding + $unit_suffix
-=======
             #set value = $interval_long_name_global + $aggregation_type + '.' + $observation + "_" + $data_binding + $unit_suffix
->>>>>>> 2d905216
             #set id = $observation + "_thisdate_" + $aggregation_type
             thisDateObsDetail.dataArray = $value;
             thisDateObsDetail.id = "$id";   
@@ -187,13 +172,8 @@
     #for $observation in $getVar('Extras.minmax.observations.sections')
         #set $data_binding = $getVar("$Extras.minmax.observations." + $observation + ".data_binding", minmax_data_binding)
         #set $unit_name = $getVar("$Extras.minmax.observations." + $observation + ".unit", "default")
-<<<<<<< HEAD
-        #set min_name_prefix = $interval_name_global + "_min_" + $observation + "_" + $data_binding
-        #set max_name_prefix = $interval_name_global + "_max_" + $observation + "_" + $data_binding
-=======
         #set min_name_prefix = $interval_long_name_global + "min_" + $observation + "_" + $data_binding
         #set max_name_prefix = $interval_long_name_global + "max_" + $observation + "_" + $data_binding
->>>>>>> 2d905216
         #if $unit_name != "default"
             #set $min_name_prefix += "_" + $unit_name
             #set $max_name_prefix += "_" + $unit_name
