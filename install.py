--- conflicted
+++ resolved
@@ -170,11 +170,6 @@
                                   'skins/jas/last366days.html.tmpl',
                                   'skins/jas/manifest.json.tmpl',
                                   'skins/jas/month.html.tmpl',
-<<<<<<< HEAD
-                                  'skins/jas/observations.inc',
-                                  'skins/jas/radar.inc',
-=======
->>>>>>> 4b78ce40
                                   'skins/jas/skin.conf',
                                   'skins/jas/week.html.tmpl',
                                   'skins/jas/year.html.tmpl',
@@ -239,7 +234,6 @@
                                            'skins/jas/sections/minmax.inc',
                                            'skins/jas/sections/observations.inc',
                                            'skins/jas/sections/radar.inc',
-                                           'skins/jas/sections/reload.inc',
                                            'skins/jas/sections/thisdate.inc',
                                            'skins/jas/sections/zoomControl.inc'
                                            ]),
